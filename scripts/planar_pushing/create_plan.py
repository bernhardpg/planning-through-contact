import argparse
from pathlib import Path
from typing import Literal

import numpy as np

from planning_through_contact.geometry.collision_geometry.box_2d import Box2d
from planning_through_contact.geometry.collision_geometry.t_pusher_2d import TPusher2d
from planning_through_contact.geometry.planar.planar_pose import PlanarPose
from planning_through_contact.geometry.rigid_body import RigidBody
from planning_through_contact.planning.planar.planar_plan_config import (
    PlanarCostFunctionTerms,
    PlanarPlanConfig,
    PlanarSolverParams,
    SliderPusherSystemConfig,
)
from planning_through_contact.planning.planar.planar_pushing_planner import (
    PlanarPushingPlanner,
    PlanarPushingStartAndGoal,
)
from planning_through_contact.visualize.planar_pushing import (
    visualize_planar_pushing_start_and_goal,
    visualize_planar_pushing_trajectory,
)


def get_slider_box() -> RigidBody:
    mass = 0.1
    box_geometry = Box2d(width=0.15, height=0.15)
    slider = RigidBody("box", box_geometry, mass)
    return slider


def get_tee() -> RigidBody:
    mass = 0.1
    body = RigidBody("t_pusher", TPusher2d(), mass)
    return body


def get_sugar_box() -> RigidBody:
    mass = 0.1
    box_geometry = Box2d(width=0.106, height=0.185)
    slider = RigidBody("sugar_box", box_geometry, mass)
    return slider


def create_plan(
    debug: bool = False,
    body_to_use: Literal["box", "t_pusher", "sugar_box"] = "sugar_box",
    traj_number: int = 1,
    visualize: bool = False,
    save_traj: bool = False,
):
    if body_to_use == "box":
        slider = get_slider_box()
    elif body_to_use == "t_pusher":
        slider = get_tee()
    elif body_to_use == "sugar_box":
        slider = get_sugar_box()

    pusher_radius = 0.035
    dynamics_config = SliderPusherSystemConfig(
        pusher_radius=pusher_radius, slider=slider, friction_coeff_slider_pusher=0.25
    )

    cost_terms = PlanarCostFunctionTerms(
        sq_forces=10.0,
        ang_displacements=1.0,
        lin_displacements=1.0,
        obj_avoidance_quad_weight=0.4,
        mode_transition_cost=1.0,
    )

    config = PlanarPlanConfig(
        dynamics_config=dynamics_config,
        cost_terms=cost_terms,
        time_in_contact=5,
        time_non_collision=2,
        num_knot_points_contact=3,
        num_knot_points_non_collision=3,
        avoid_object=True,
        avoidance_cost="quadratic",
        allow_teleportation=False,
        use_band_sparsity=True,
        minimize_sq_forces=True,
        use_entry_and_exit_subgraphs=True,
        penalize_mode_transitions=False,
        minimize_keypoint_displacement=True,
    )

    planner = PlanarPushingPlanner(config)

    solver_params = PlanarSolverParams(
        measure_solve_time=True,
        gcs_max_rounded_paths=20,
        print_flows=False,
        print_solver_output=True,
        save_solver_output=False,
        print_path=True,
        print_cost=True,
        nonlinear_traj_rounding=False,
        assert_result=False,
    )

    if traj_number == 1:
        slider_initial_pose = PlanarPose(x=0.55, y=0.0, theta=0.0)
        slider_target_pose = PlanarPose(x=0.65, y=0.0, theta=-0.5)
        pusher_initial_pose = PlanarPose(x=-0.2, y=-0.2, theta=0.0)
        pusher_target_pose = PlanarPose(x=-0.2, y=-0.2, theta=0.0)
    elif traj_number == 2:
        slider_initial_pose = PlanarPose(x=0.60, y=0.1, theta=-0.2)
        slider_target_pose = PlanarPose(x=0.70, y=-0.2, theta=0.5)
        pusher_initial_pose = PlanarPose(x=-0.2, y=-0.2, theta=0.0)
        pusher_target_pose = PlanarPose(x=-0.2, y=-0.2, theta=0.0)
    elif traj_number == 3:
        slider_initial_pose = PlanarPose(x=0.60, y=0.1, theta=-0.2)
        slider_target_pose = PlanarPose(x=0.70, y=0.4, theta=0.5)
        pusher_initial_pose = PlanarPose(x=-0.2, y=0.0, theta=0.0)
        pusher_target_pose = PlanarPose(x=-0.2, y=0.0, theta=0.0)
    elif traj_number == 4:
        slider_initial_pose = PlanarPose(x=0.60, y=0.1, theta=np.pi / 2 - 0.2)
        slider_target_pose = PlanarPose(x=0.75, y=-0.2, theta=np.pi / 2 + 0.4)
        pusher_initial_pose = PlanarPose(x=-0.2, y=0.0, theta=0.0)
        pusher_target_pose = PlanarPose(x=0.0, y=0.2, theta=0.0)
    elif traj_number == 5:
        slider_initial_pose = PlanarPose(x=0.60, y=0.1, theta=np.pi / 2)
        slider_target_pose = PlanarPose(x=0.70, y=-0.05, theta=np.pi / 2 + 0.4)
        pusher_initial_pose = PlanarPose(x=-0.2, y=0.0, theta=0.0)
        pusher_target_pose = PlanarPose(x=0.0, y=0.2, theta=0.0)
    elif traj_number == 6:
        slider_initial_pose = PlanarPose(x=0.60, y=0.0, theta=np.pi / 2)
        slider_target_pose = PlanarPose(x=0.65, y=-0.1, theta=np.pi / 2 + 0.3)
        pusher_initial_pose = PlanarPose(x=-0.2, y=0.0, theta=0.0)
        pusher_target_pose = PlanarPose(x=0.0, y=0.2, theta=0.0)
    elif traj_number == 7:
        slider_initial_pose = PlanarPose(x=0.0, y=0.0, theta=0.0)
        slider_target_pose = PlanarPose(x=0.3, y=-0.15, theta=-0.5)
        pusher_initial_pose = PlanarPose(x=0.0, y=0.2, theta=0.0)
        pusher_target_pose = PlanarPose(x=0.0, y=0.2, theta=0.0)
    elif traj_number == 8:
        slider_initial_pose = PlanarPose(x=0.0, y=0.0, theta=0.0)
        slider_target_pose = PlanarPose(x=-0.3, y=-0.15, theta=-0.5)
        pusher_initial_pose = PlanarPose(x=0.0, y=0.2, theta=0.0)
        pusher_target_pose = PlanarPose(x=0.0, y=0.2, theta=0.0)
    elif traj_number == 9:
        slider_initial_pose = PlanarPose(x=0.5, y=0.0, theta=1.0)
        slider_target_pose = PlanarPose(x=0.6, y=-0.15, theta=-0.5)
        pusher_initial_pose = PlanarPose(x=0.0, y=0.2, theta=0.0)
        pusher_target_pose = PlanarPose(x=0.0, y=0.2, theta=0.0)
    elif traj_number == 10:
        slider_initial_pose = PlanarPose(x=0.7, y=0.2, theta=0.3)
        slider_target_pose = PlanarPose(x=0.55, y=-0.15, theta=1.2)
        pusher_initial_pose = PlanarPose(x=0.0, y=0.2, theta=0.0)
        pusher_target_pose = PlanarPose(x=0.0, y=0.2, theta=0.0)
    elif traj_number == 11:
        # Rotate in place is a bit loose
        slider_initial_pose = PlanarPose(x=0.65, y=0.0, theta=0)
        slider_target_pose = PlanarPose(x=0.65, y=0.0, theta=np.pi / 2)
        pusher_initial_pose = PlanarPose(x=0.0, y=0.2, theta=0.0)
        pusher_target_pose = PlanarPose(x=0.0, y=0.2, theta=0.0)
    elif traj_number == 12:
        slider_initial_pose = PlanarPose(x=0.45, y=-0.1, theta=0.9)
        slider_target_pose = PlanarPose(x=0.45, y=0.1, theta=0.9)
        pusher_initial_pose = PlanarPose(x=-0.2, y=-0.2, theta=0.0)
        pusher_target_pose = PlanarPose(x=-0.2, y=-0.2, theta=0.0)
    elif traj_number == 13:
        slider_initial_pose = PlanarPose(x=0.45, y=-0.1, theta=np.pi/2)
        slider_target_pose = PlanarPose(x=0.45, y=0.1, theta=np.pi/2)
        pusher_initial_pose = PlanarPose(x=-0.2, y=0, theta=0.0)
        pusher_target_pose = PlanarPose(x=-0.2, y=0, theta=0.0)
    elif traj_number == 14: # Fails
        slider_initial_pose = PlanarPose(x=0.45, y=-0.1, theta=0.9)
<<<<<<< HEAD
        slider_target_pose = PlanarPose(x=0.35, y=0.1, theta=np.pi/2)
        pusher_initial_pose = PlanarPose(x=-0.2, y=0, theta=0.0)
        pusher_target_pose = PlanarPose(x=-0.2, y=0, theta=0.0)
    elif traj_number == 15: # Fails
        slider_initial_pose = PlanarPose(x=0.50, y=-0.1, theta=np.pi/2)
        slider_target_pose = PlanarPose(x=0.45, y=0.1, theta=1.1)
        pusher_initial_pose = PlanarPose(x=-0.2, y=0, theta=0.0)
        pusher_target_pose = PlanarPose(x=-0.2, y=0, theta=0.0)
    elif traj_number == 16: # Fails
        slider_initial_pose = PlanarPose(x=0.45, y=0.1, theta=1.1)
        slider_target_pose = PlanarPose(x=0.50, y=-0.1, theta=np.pi/2)
        pusher_initial_pose = PlanarPose(x=0.2, y=0, theta=0.0)
        pusher_target_pose = PlanarPose(x=0.2, y=0, theta=0.0)
    elif traj_number == 17: # Fails
        slider_initial_pose = PlanarPose(x=0.45, y=0.1, theta=1.2)
        slider_target_pose = PlanarPose(x=0.60, y=0.0, theta=np.pi/2)
        pusher_initial_pose = PlanarPose(x=0.2, y=0, theta=0.0)
        pusher_target_pose = PlanarPose(x=0.2, y=0, theta=0.0)
=======
        slider_target_pose = PlanarPose(x=0.45, y=-0.1, theta=np.pi / 2)
        pusher_initial_pose = PlanarPose(x=-0.2, y=-0.2, theta=0.0)
        pusher_target_pose = PlanarPose(x=-0.2, y=-0.2, theta=0.0)
>>>>>>> bfd1ed67
    else:
        raise NotImplementedError()

    planner.set_initial_poses(pusher_initial_pose, slider_initial_pose)
    planner.set_target_poses(pusher_target_pose, slider_target_pose)
    planner.formulate_problem()

    if debug:
        planner.create_graph_diagram(Path("graph.svg"))

    traj = planner.plan_trajectory(solver_params)

    if save_traj:
        traj_name = f"trajectories/{body_to_use}_pushing_{traj_number}.pkl"
        traj.save(traj_name)  # type: ignore

    if visualize:
        plan = PlanarPushingStartAndGoal(
            slider_initial_pose,
            slider_target_pose,
            pusher_initial_pose,
            pusher_target_pose,
        )
        visualize_planar_pushing_start_and_goal(
            config.slider_geometry,
            config.pusher_radius,
            plan,
            save=True,
<<<<<<< HEAD
            filename=f"trajectory_{traj_number}_start_and_goal",
            show=True,
=======
            filename=f"trajectory_{traj_number}_start_and_goal_{body_to_use}",
>>>>>>> bfd1ed67
        )

        ani = visualize_planar_pushing_trajectory(
            traj,  # type: ignore
            save=True,
            filename=f"trajectory_{traj_number}_{body_to_use}",
            visualize_knot_points=True,
            show=True,
        )
        return ani


if __name__ == "__main__":
    parser = argparse.ArgumentParser()
    parser.add_argument(
        "--traj",
        help="Which trajectory to plan",
        type=int,
        default=1,
    )
    parser.add_argument(
        "--body",
        help="Which body to plan for",
        type=str,
        default="box",
    )
    args = parser.parse_args()
    traj_number = args.traj
    create_plan(
        debug=True,
        body_to_use=args.body,
        traj_number=traj_number,
        visualize=False,
        save_traj=True,
    )<|MERGE_RESOLUTION|>--- conflicted
+++ resolved
@@ -170,7 +170,6 @@
         pusher_target_pose = PlanarPose(x=-0.2, y=0, theta=0.0)
     elif traj_number == 14: # Fails
         slider_initial_pose = PlanarPose(x=0.45, y=-0.1, theta=0.9)
-<<<<<<< HEAD
         slider_target_pose = PlanarPose(x=0.35, y=0.1, theta=np.pi/2)
         pusher_initial_pose = PlanarPose(x=-0.2, y=0, theta=0.0)
         pusher_target_pose = PlanarPose(x=-0.2, y=0, theta=0.0)
@@ -184,16 +183,15 @@
         slider_target_pose = PlanarPose(x=0.50, y=-0.1, theta=np.pi/2)
         pusher_initial_pose = PlanarPose(x=0.2, y=0, theta=0.0)
         pusher_target_pose = PlanarPose(x=0.2, y=0, theta=0.0)
-    elif traj_number == 17: # Fails
+    elif traj_number == 17:
         slider_initial_pose = PlanarPose(x=0.45, y=0.1, theta=1.2)
         slider_target_pose = PlanarPose(x=0.60, y=0.0, theta=np.pi/2)
         pusher_initial_pose = PlanarPose(x=0.2, y=0, theta=0.0)
         pusher_target_pose = PlanarPose(x=0.2, y=0, theta=0.0)
-=======
+    elif traj_number == 18:
         slider_target_pose = PlanarPose(x=0.45, y=-0.1, theta=np.pi / 2)
         pusher_initial_pose = PlanarPose(x=-0.2, y=-0.2, theta=0.0)
         pusher_target_pose = PlanarPose(x=-0.2, y=-0.2, theta=0.0)
->>>>>>> bfd1ed67
     else:
         raise NotImplementedError()
 
@@ -222,12 +220,7 @@
             config.pusher_radius,
             plan,
             save=True,
-<<<<<<< HEAD
-            filename=f"trajectory_{traj_number}_start_and_goal",
-            show=True,
-=======
             filename=f"trajectory_{traj_number}_start_and_goal_{body_to_use}",
->>>>>>> bfd1ed67
         )
 
         ani = visualize_planar_pushing_trajectory(
