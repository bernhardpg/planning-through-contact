--- conflicted
+++ resolved
@@ -151,10 +151,7 @@
         def get_p_WP_from_state(
             self,
             state: npt.NDArray[np.float64],
-<<<<<<< HEAD
             buffer: float = 0.0,
-        ) -> PlanarPose:
-=======
         ) -> npt.NDArray[np.float64]:
             """
             Returns the pusher planar pose in the world frame, i.e. p_WP.
@@ -162,7 +159,6 @@
             As the state only describes contact, the p_WP will always be such that the pusher
             is exactly in contact with the slider.
             """
->>>>>>> 259a4487
             x, y, theta, lam = state
 
             p_BP = self.slider_geometry.get_p_BP_from_lam(
