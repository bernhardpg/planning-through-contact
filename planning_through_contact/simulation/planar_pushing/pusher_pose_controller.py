--- conflicted
+++ resolved
@@ -291,33 +291,17 @@
         x_dot_curr, u_input = controller.compute_control(
             x_curr, x_traj[: N + 1], u_traj[:N]
         )
-<<<<<<< HEAD
-        x_acc = system.get_state_from_planar_poses(slider_pose_cmd_state.get_value(), pusher_pose_cmd_state.get_value())
-=======
 
         h = 1 / self.mpc_config.rate_Hz
         x_acc = system.get_state_from_planar_poses_by_projection(
             slider_pose_cmd_state.get_value(), pusher_pose_cmd_state.get_value()
         )
->>>>>>> d6a87a5e
         x_at_next_mpc_step = x_acc + h * x_dot_curr
         # For now this is used in _call_return_to_contact_controller, we just want to save the last lambda.
         x_acc_state.set_value(x_at_next_mpc_step)
         next_slider_pose = PlanarPose(*(x_at_next_mpc_step[0:3]))
-<<<<<<< HEAD
-        
-        next_pusher_pose = system.get_pusher_planar_pose_from_state(x_at_next_mpc_step)
-
-        # pusher_pose_v = (next_pusher_pose.pos()-curr_pusher_pose.pos())/h
-        # v_BP_W = system.get_pusher_velocity(x_curr, u_input)
-        # logger.debug(f"pusher_pose_v: {pusher_pose_v.flatten()}")
-        # logger.debug(f"v_BP_W: {v_BP_W.flatten()}")
-        # logger.debug(f"norm diff: {np.linalg.norm(pusher_pose_v-v_BP_W)}")
-
-=======
         next_pusher_pos = system.get_p_WP_from_state(x_at_next_mpc_step).flatten()
         next_pusher_pose = PlanarPose(next_pusher_pos[0], next_pusher_pos[1], 0)
->>>>>>> d6a87a5e
         pusher_pose_cmd_state.set_value(next_pusher_pose)
         slider_pose_cmd_state.set_value(next_slider_pose)
 
