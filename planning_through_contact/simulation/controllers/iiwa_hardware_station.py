--- conflicted
+++ resolved
@@ -49,16 +49,12 @@
         super().__init__()
         self._sim_config = sim_config
         self._meshcat = meshcat
-<<<<<<< HEAD
         self._num_positions = 7
 
-        scenario_name = "demo"
-=======
         if sim_config.use_hardware:
             scenario_name = "speed-optimized"
         else:
             scenario_name = "accuracy-optimized"
->>>>>>> 753bd150
         scenario_file_name = f"{models_folder}/planar_pushing_iiwa_scenario.yaml"
         scenario = LoadScenario(
             filename=scenario_file_name, scenario_name=scenario_name
